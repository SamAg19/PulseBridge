--- conflicted
+++ resolved
@@ -348,15 +348,9 @@
                 <button
                   key={filterOption.key}
                   onClick={() => setFilter(filterOption.key as any)}
-<<<<<<< HEAD
                   className={`px-5 py-2.5 rounded-full text-sm font-medium transition-all ${filter === filterOption.key
-                    ? 'bg-blue-600 text-white shadow-lg scale-105'
-                    : 'bg-blue-100 text-blue-700 hover:bg-blue-200'
-=======
-                  className={`px-6 py-3 rounded-full font-bold transition-all ${filter === filterOption.key
                       ? 'bg-blue-600 text-white shadow-lg scale-105'
                       : 'bg-blue-100 text-blue-700 hover:bg-blue-200'
->>>>>>> c32af2fd
                     }`}
                 >
                   {filterOption.label}
@@ -385,7 +379,7 @@
 
                     <div className="flex-1 min-w-0">
                       <h3 className="text-2xl font-bold text-primary truncate tracking-tight">
-                       {doctor.name}
+                        {doctor.name}
                       </h3>
                       <p className="text-blue-600 font-bold text-lg">{doctor.specialization}</p>
 
