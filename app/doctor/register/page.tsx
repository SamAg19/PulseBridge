--- conflicted
+++ resolved
@@ -6,11 +6,9 @@
 import Link from 'next/link';
 import { registerDoctorWithWallet, checkDoctorRegistration } from '@/lib/firebase/auth';
 import { DoctorProfile } from '@/lib/types';
-import { readContract, waitForTransactionReceipt, type WriteContractReturnType, getBalance } from "@wagmi/core"
-import { parseEther, formatEther, stringToHex, padHex, formatUnits } from 'viem'
-import { chains, DoctorRegistry, ConsultationEscrow, erc20Abi } from "../../constants"
-import { writeContractSync } from 'viem/actions';
-import { StringDecoder } from 'node:string_decoder';
+import { readContract } from "@wagmi/core"
+import { stringToHex, padHex, formatUnits } from 'viem'
+import { chains, DoctorRegistry, erc20Abi } from "@/constants"
 
 
 export default function DoctorRegisterPage() {
@@ -31,17 +29,6 @@
         specialization: '',
         licenseNumber: '',
         email: '',
-<<<<<<< HEAD
-        experience: '',
-        bio: '',
-    });
-    const [error, setError] = useState('');
-    const [loading, setLoading] = useState(false);
-    const [fieldErrors, setFieldErrors] = useState<Record<string, string>>({});
-    const [currentStep, setCurrentStep] = useState(1);
-    const totalSteps = 3;
-    const [checkingRegistration, setCheckingRegistration] = useState(true);
-=======
         paymentwallet: '',
         consultationfee: '',
         profileDescription: '',
@@ -86,7 +73,6 @@
     const handleChange = (e: React.ChangeEvent<HTMLInputElement>) => {
         setFile(e.target?.files?.[0]);
     };
->>>>>>> b73cc201
 
     useEffect(() => {
         if (!isConnected) {
@@ -99,18 +85,12 @@
 
             if (!address) {
                 try {
-<<<<<<< HEAD
-                    const data = await checkDoctorRegistration(address);
-                    if (data) {
-                        if (data.verificationStatus === 'approved') {
-=======
                     //backend stuff.
                     const data = await checkDoctorRegistration(String(address));
                     const isDoc = await getDoctor();
                     if (isDoc && data) {
 
                         if (isDoc != 0) {
->>>>>>> b73cc201
                             router.push('/dashboard');
                         } else {
                             router.push('/doctor/pending');
@@ -129,84 +109,6 @@
         checkRegistration();
     }, [address, isConnected, router]);
 
-<<<<<<< HEAD
-    const validateField = (name: string, value: string): string => {
-        switch (name) {
-            case 'fullName':
-                if (!value.trim()) return 'Full name is required';
-                if (value.trim().length < 2) return 'Full name must be at least 2 characters';
-                if (!/^[a-zA-Z\s.]+$/.test(value)) return 'Full name can only contain letters, spaces, and periods';
-                return '';
-            case 'email':
-                if (!value.trim()) return 'Email address is required';
-                if (!/^[^\s@]+@[^\s@]+\.[^\s@]+$/.test(value)) return 'Please enter a valid email address';
-                return '';
-            case 'specialization':
-                if (!value.trim()) return 'Medical specialization is required';
-                if (value.trim().length < 3) return 'Specialization must be at least 3 characters';
-                return '';
-            case 'licenseNumber':
-                if (!value.trim()) return 'Medical license number is required';
-                if (value.trim().length < 3) return 'License number must be at least 3 characters';
-                return '';
-            case 'experience':
-                if (value && (isNaN(Number(value)) || Number(value) < 0 || Number(value) > 50)) {
-                    return 'Experience must be a number between 0 and 50';
-                }
-                return '';
-
-            default:
-                return '';
-        }
-    };
-
-    const validateStep = (step: number): boolean => {
-        const errors: Record<string, string> = {};
-
-        if (step === 1) {
-            // Personal Information
-            errors.fullName = validateField('fullName', formData.fullName);
-            errors.email = validateField('email', formData.email);
-        } else if (step === 2) {
-            // Professional Information
-            errors.specialization = validateField('specialization', formData.specialization);
-            errors.licenseNumber = validateField('licenseNumber', formData.licenseNumber);
-            errors.experience = validateField('experience', formData.experience);
-        } else if (step === 3) {
-            // Consultation Services - no required fields, just validate if filled
-            // No validation needed for step 3 currently
-        }
-
-        // Remove empty errors
-        Object.keys(errors).forEach(key => {
-            if (!errors[key]) delete errors[key];
-        });
-
-        setFieldErrors(errors);
-        return Object.keys(errors).length === 0;
-    };
-
-    const nextStep = () => {
-        if (validateStep(currentStep) && currentStep < totalSteps) {
-            setCurrentStep(currentStep + 1);
-        }
-    };
-
-    const prevStep = () => {
-        if (currentStep > 1) {
-            setCurrentStep(currentStep - 1);
-        }
-    };
-
-    const handleFieldChange = (field: string, value: string) => {
-        setFormData({ ...formData, [field]: value });
-
-        // Clear field error when user starts typing
-        if (fieldErrors[field]) {
-            setFieldErrors({ ...fieldErrors, [field]: '' });
-        }
-    };
-=======
 
     async function getDoctor(): Promise<Number> {
 
@@ -249,7 +151,7 @@
 
     }
 
-    async function getApprovedPYUSD(): Promise<number> {
+    async function getApprovedPYUSD(): Promise<bigint> {
 
         const response = await readContract(config, {
 
@@ -260,20 +162,23 @@
         })
 
         const [stakeAmount, depositFee] = await getFees();
-        if (stakeAmount > Number(response)) {
-            if (Number(response) == 0) {
+        const stakeAmountBigInt = BigInt(stakeAmount);
+        const responseBigInt = response as bigint;
+
+        if (stakeAmountBigInt > responseBigInt) {
+            if (responseBigInt === BigInt(0)) {
                 await writeContractAsync({
                     abi: erc20Abi,
                     address: PYUSD as `0x${string}`,
                     functionName: "approve",
                     args: [
                         DocRegistry as `0x${string}`,
-                        stakeAmount,
+                        stakeAmountBigInt,
                     ],
                 })
 
             } else {
-                const unapprovedAmount = stakeAmount - Number(response);
+                const unapprovedAmount = stakeAmountBigInt - responseBigInt;
 
                 await writeContractAsync({
                     abi: erc20Abi,
@@ -287,7 +192,7 @@
 
             }
         }
-        return response as number
+        return responseBigInt;
     }
 
 
@@ -308,7 +213,7 @@
                 formData.profileDescription,
                 formData.email,
                 formData.consultationfee,
-                formData.licenseNumber,
+                formData.licenseNumber, // fix this..
             ],
 
         })
@@ -316,46 +221,16 @@
         // Depending on outcome show a popup or something..
 
     }
->>>>>>> b73cc201
 
     const handleSubmit = async (e: React.FormEvent) => {
         e.preventDefault();
         if (!address) return;
 
-        // Validate all steps
-        let allValid = true;
-        for (let step = 1; step <= totalSteps; step++) {
-            if (!validateStep(step)) {
-                allValid = false;
-                setCurrentStep(step); // Go to first invalid step
-                break;
-            }
-        }
-
-        if (!allValid) return;
-
         setError('');
         setLoading(true);
 
         try {
-<<<<<<< HEAD
-            // Convert string fields to appropriate types
-            const processedFormData = {
-                ...formData,
-                experience: formData.experience ? parseInt(formData.experience) : undefined,
-            };
-
-            // Remove undefined fields
-            Object.keys(processedFormData).forEach(key => {
-                if (processedFormData[key as keyof typeof processedFormData] === undefined) {
-                    delete processedFormData[key as keyof typeof processedFormData];
-                }
-            });
-
-            await registerDoctorWithWallet(address, processedFormData);
-=======
             await registerAsDoctor(); // Remove the 'e' parameter from registerAsDoctor
->>>>>>> b73cc201
             router.push('/doctor/pending');
         } catch (err: any) {
             setError(err.message);
@@ -401,36 +276,6 @@
                     </p>
                 </div>
 
-                {/* Progress Bar */}
-                <div className="mb-8">
-                    <div className="flex items-center justify-center mb-6">
-                        {[1, 2, 3].map((step) => (
-                            <div key={step} className="flex items-center">
-                                <div className={`w-10 h-10 rounded-full flex items-center justify-center font-semibold transition-all duration-300 ${step <= currentStep ? 'bg-blue-600 text-white' : 'bg-gray-200 text-gray-500'
-                                    }`}>
-                                    {step}
-                                </div>
-                                {step < 3 && (
-                                    <div className={`w-16 h-1 mx-2 rounded transition-all duration-300 ${step < currentStep ? 'bg-blue-600' : 'bg-gray-200'
-                                        }`} />
-                                )}
-                            </div>
-                        ))}
-                    </div>
-                    <div className="text-center">
-                        <h2 className="text-2xl font-bold text-primary mb-2">
-                            {currentStep === 1 && 'Personal Information'}
-                            {currentStep === 2 && 'Professional Credentials'}
-                            {currentStep === 3 && 'Professional Profile'}
-                        </h2>
-                        <p className="text-secondary">
-                            {currentStep === 1 && 'Tell us about yourself'}
-                            {currentStep === 2 && 'Your medical credentials and experience'}
-                            {currentStep === 3 && 'Complete your professional profile'}
-                        </p>
-                    </div>
-                </div>
-
                 {/* Main form card */}
                 <div className="glass-card rounded-2xl p-8 shadow-2xl animate-slideInRight">
                     {error && (
@@ -444,206 +289,55 @@
                         </div>
                     )}
 
-                    <form onSubmit={handleSubmit} className="space-y-8">
-                        {/* Step 1: Personal Information */}
-                        {currentStep === 1 && (
-                            <div className="space-y-6 animate-fadeInUp">
-                                <div className="grid md:grid-cols-2 gap-6">
-                                    <div>
-                                        <label htmlFor="fullName" className="block text-sm font-semibold text-primary mb-2">
-                                            Full Name <span className="text-red-500">*</span>
-                                        </label>
-                                        <input
-                                            id="fullName"
-                                            type="text"
-                                            value={formData.fullName}
-                                            onChange={(e) => handleFieldChange('fullName', e.target.value)}
-                                            className={`w-full px-4 py-4 bg-white border rounded-xl text-gray-900 placeholder-gray-500 input-focus focus:outline-none focus:ring-2 ${fieldErrors.fullName ? 'border-red-300 focus:ring-red-500' : 'border-blue-200 focus:ring-blue-500'
-                                                }`}
-                                            placeholder="Dr. John Smith"
-                                            required
-                                        />
-                                        {fieldErrors.fullName && (
-                                            <p className="text-xs text-red-600 mt-1 flex items-center">
-                                                <svg className="w-4 h-4 mr-1" fill="currentColor" viewBox="0 0 20 20">
-                                                    <path fillRule="evenodd" d="M18 10a8 8 0 11-16 0 8 8 0 0116 0zm-7 4a1 1 0 11-2 0 1 1 0 012 0zm-1-9a1 1 0 00-1 1v4a1 1 0 102 0V6a1 1 0 00-1-1z" clipRule="evenodd" />
-                                                </svg>
-                                                {fieldErrors.fullName}
-                                            </p>
-                                        )}
-                                        {!fieldErrors.fullName && (
-                                            <p className="text-xs text-secondary mt-1">Enter your full name as it appears on your medical license</p>
-                                        )}
-                                    </div>
-
-                                    <div>
-                                        <label htmlFor="email" className="block text-sm font-semibold text-primary mb-2">
-                                            Email Address <span className="text-red-500">*</span>
-                                        </label>
-                                        <input
-                                            id="email"
-                                            type="email"
-                                            value={formData.email}
-                                            onChange={(e) => handleFieldChange('email', e.target.value)}
-                                            className={`w-full px-4 py-4 bg-white border rounded-xl text-gray-900 placeholder-gray-500 input-focus focus:outline-none focus:ring-2 ${fieldErrors.email ? 'border-red-300 focus:ring-red-500' : 'border-blue-200 focus:ring-blue-500'
-                                                }`}
-                                            placeholder="doctor@example.com"
-                                            required
-                                        />
-                                        {fieldErrors.email && (
-                                            <p className="text-xs text-red-600 mt-1 flex items-center">
-                                                <svg className="w-4 h-4 mr-1" fill="currentColor" viewBox="0 0 20 20">
-                                                    <path fillRule="evenodd" d="M18 10a8 8 0 11-16 0 8 8 0 0116 0zm-7 4a1 1 0 11-2 0 1 1 0 012 0zm-1-9a1 1 0 00-1 1v4a1 1 0 102 0V6a1 1 0 00-1-1z" clipRule="evenodd" />
-                                                </svg>
-                                                {fieldErrors.email}
-                                            </p>
-                                        )}
-                                        {!fieldErrors.email && (
-                                            <p className="text-xs text-secondary mt-1">Professional email address for patient communications</p>
-                                        )}
-                                    </div>
-                                </div>
-                            </div>
-                        )}
-
-                        {/* Step 2: Professional Information */}
-                        {currentStep === 2 && (
-                            <div className="space-y-6 animate-fadeInUp">
-                                <div className="grid md:grid-cols-2 gap-6">
-                                    <div>
-                                        <label htmlFor="specialization" className="block text-sm font-semibold text-primary mb-2">
-                                            Medical Specialization <span className="text-red-500">*</span>
-                                        </label>
-                                        <input
-                                            id="specialization"
-                                            type="text"
-                                            value={formData.specialization}
-                                            onChange={(e) => handleFieldChange('specialization', e.target.value)}
-                                            className={`w-full px-4 py-4 bg-white border rounded-xl text-gray-900 placeholder-gray-500 input-focus focus:outline-none focus:ring-2 ${fieldErrors.specialization ? 'border-red-300 focus:ring-red-500' : 'border-blue-200 focus:ring-blue-500'
-                                                }`}
-                                            placeholder="e.g., Cardiology, Internal Medicine, Pediatrics"
-                                            required
-                                        />
-                                        {fieldErrors.specialization && (
-                                            <p className="text-xs text-red-600 mt-1 flex items-center">
-                                                <svg className="w-4 h-4 mr-1" fill="currentColor" viewBox="0 0 20 20">
-                                                    <path fillRule="evenodd" d="M18 10a8 8 0 11-16 0 8 8 0 0116 0zm-7 4a1 1 0 11-2 0 1 1 0 012 0zm-1-9a1 1 0 00-1 1v4a1 1 0 102 0V6a1 1 0 00-1-1z" clipRule="evenodd" />
-                                                </svg>
-                                                {fieldErrors.specialization}
-                                            </p>
-                                        )}
-                                        {!fieldErrors.specialization && (
-                                            <p className="text-xs text-secondary mt-1">Your primary area of medical expertise</p>
-                                        )}
-                                    </div>
-
-                                    <div>
-                                        <label htmlFor="licenseNumber" className="block text-sm font-semibold text-primary mb-2">
-                                            Medical License Number <span className="text-red-500">*</span>
-                                        </label>
-                                        <input
-                                            id="licenseNumber"
-                                            type="text"
-                                            value={formData.licenseNumber}
-                                            onChange={(e) => handleFieldChange('licenseNumber', e.target.value)}
-                                            className={`w-full px-4 py-4 bg-white border rounded-xl text-gray-900 placeholder-gray-500 input-focus focus:outline-none focus:ring-2 ${fieldErrors.licenseNumber ? 'border-red-300 focus:ring-red-500' : 'border-blue-200 focus:ring-blue-500'
-                                                }`}
-                                            placeholder="MD123456"
-                                            required
-                                        />
-                                        {fieldErrors.licenseNumber && (
-                                            <p className="text-xs text-red-600 mt-1 flex items-center">
-                                                <svg className="w-4 h-4 mr-1" fill="currentColor" viewBox="0 0 20 20">
-                                                    <path fillRule="evenodd" d="M18 10a8 8 0 11-16 0 8 8 0 0116 0zm-7 4a1 1 0 11-2 0 1 1 0 012 0zm-1-9a1 1 0 00-1 1v4a1 1 0 102 0V6a1 1 0 00-1-1z" clipRule="evenodd" />
-                                                </svg>
-                                                {fieldErrors.licenseNumber}
-                                            </p>
-                                        )}
-                                        {!fieldErrors.licenseNumber && (
-                                            <p className="text-xs text-secondary mt-1">Your valid medical license number for verification</p>
-                                        )}
-                                    </div>
-                                </div>
-
-<<<<<<< HEAD
-                                <div>
-                                    <label htmlFor="experience" className="block text-sm font-semibold text-primary mb-2">
-                                        Years of Experience
-                                    </label>
-                                    <input
-                                        id="experience"
-                                        type="number"
-                                        min="0"
-                                        max="50"
-                                        value={formData.experience}
-                                        onChange={(e) => handleFieldChange('experience', e.target.value)}
-                                        className={`w-full px-4 py-4 bg-white border rounded-xl text-gray-900 placeholder-gray-500 input-focus focus:outline-none focus:ring-2 ${fieldErrors.experience ? 'border-red-300 focus:ring-red-500' : 'border-blue-200 focus:ring-blue-500'
-                                            }`}
-                                        placeholder="5"
-                                    />
-                                    {fieldErrors.experience && (
-                                        <p className="text-xs text-red-600 mt-1 flex items-center">
-                                            <svg className="w-4 h-4 mr-1" fill="currentColor" viewBox="0 0 20 20">
-                                                <path fillRule="evenodd" d="M18 10a8 8 0 11-16 0 8 8 0 0116 0zm-7 4a1 1 0 11-2 0 1 1 0 012 0zm-1-9a1 1 0 00-1 1v4a1 1 0 102 0V6a1 1 0 00-1-1z" clipRule="evenodd" />
-                                            </svg>
-                                            {fieldErrors.experience}
-                                        </p>
-                                    )}
-                                    {!fieldErrors.experience && (
-                                        <p className="text-xs text-secondary mt-1">Total years of medical practice experience</p>
-                                    )}
-                                </div>
-                            </div>
-                        )}
-
-                        {/* Step 3: Consultation Services */}
-                        {currentStep === 3 && (
-                            <div className="space-y-6 animate-fadeInUp">
-                                <div>
-                                    <label htmlFor="bio" className="block text-sm font-semibold text-primary mb-2">
-                                        Professional Bio
-                                    </label>
-                                    <textarea
-                                        id="bio"
-                                        value={formData.bio}
-                                        onChange={(e) => handleFieldChange('bio', e.target.value)}
-                                        className="w-full px-4 py-4 bg-white border border-blue-200 rounded-xl text-gray-900 placeholder-gray-500 input-focus focus:outline-none focus:ring-2 focus:ring-blue-500"
-                                        rows={4}
-                                        placeholder="Brief description of your medical background, expertise, and approach to patient care..."
-                                    />
-                                    <p className="text-xs text-secondary mt-1">Help patients understand your background and approach. You can set consultation fees when creating services later.</p>
-                                </div>
-
-
-
-                                {/* Registration Summary */}
-                                <div className="bg-blue-50 rounded-xl p-6 border border-blue-200">
-                                    <h3 className="font-semibold text-primary mb-4">Registration Summary</h3>
-                                    <div className="space-y-2 text-sm">
-                                        <div className="flex justify-between">
-                                            <span className="text-secondary">Name:</span>
-                                            <span className="font-medium text-primary">{formData.fullName || 'Not provided'}</span>
-                                        </div>
-                                        <div className="flex justify-between">
-                                            <span className="text-secondary">Email:</span>
-                                            <span className="font-medium text-primary">{formData.email || 'Not provided'}</span>
-                                        </div>
-                                        <div className="flex justify-between">
-                                            <span className="text-secondary">Specialization:</span>
-                                            <span className="font-medium text-primary">{formData.specialization || 'Not provided'}</span>
-                                        </div>
-                                        <div className="flex justify-between">
-                                            <span className="text-secondary">License:</span>
-                                            <span className="font-medium text-primary">{formData.licenseNumber || 'Not provided'}</span>
-                                        </div>
-                                        {formData.experience && (
-                                            <div className="flex justify-between">
-                                                <span className="text-secondary">Experience:</span>
-                                                <span className="font-medium text-primary">{formData.experience} years</span>
-                                            </div>
-                                        )}
-                                    </div>
-=======
+                    <form onSubmit={handleSubmit} className="space-y-6">
+                        <div className="grid md:grid-cols-2 gap-6">
+                            <div>
+                                <label htmlFor="fullName" className="block text-sm font-semibold text-primary mb-2">
+                                    Full Name
+                                </label>
+                                <input
+                                    id="fullName"
+                                    type="text"
+                                    value={formData.fullName}
+                                    onChange={(e) => setFormData({ ...formData, fullName: e.target.value })}
+                                    className="w-full px-4 py-4 bg-white border border-blue-200 rounded-xl text-gray-900 placeholder-gray-500 input-focus focus:outline-none focus:ring-2 focus:ring-blue-500"
+                                    placeholder="Dr. John Smith"
+                                    required
+                                />
+                            </div>
+
+                            <div>
+                                <label htmlFor="email" className="block text-sm font-semibold text-primary mb-2">
+                                    Email Address
+                                </label>
+                                <input
+                                    id="email"
+                                    type="email"
+                                    value={formData.email}
+                                    onChange={(e) => setFormData({ ...formData, email: e.target.value })}
+                                    className="w-full px-4 py-4 bg-white border border-blue-200 rounded-xl text-gray-900 placeholder-gray-500 input-focus focus:outline-none focus:ring-2 focus:ring-blue-500"
+                                    placeholder="doctor@example.com"
+                                    required
+                                />
+                            </div>
+                        </div>
+
+                        <div className="grid md:grid-cols-2 gap-6">
+                            <div>
+                                <label htmlFor="specialization" className="block text-sm font-semibold text-primary mb-2">
+                                    Specialization
+                                </label>
+                                <input
+                                    id="specialization"
+                                    type="text"
+                                    value={formData.specialization}
+                                    onChange={(e) => setFormData({ ...formData, specialization: e.target.value })}
+                                    className="w-full px-4 py-4 bg-white border border-blue-200 rounded-xl text-gray-900 placeholder-gray-500 input-focus focus:outline-none focus:ring-2 focus:ring-blue-500"
+                                    placeholder="Cardiology"
+                                    required
+                                />
+                            </div>
+
                             <div>
                                 <label htmlFor="consultationfee" className="block text-sm font-semibold text-primary mb-2">
                                     Consultation Fee per hour
@@ -744,53 +438,11 @@
                                         <path className="opacity-75" fill="currentColor" d="M4 12a8 8 0 018-8V0C5.373 0 0 5.373 0 12h4zm2 5.291A7.962 7.962 0 014 12H0c0 3.042 1.135 5.824 3 7.938l3-2.647z"></path>
                                     </svg>
                                     Registering...
->>>>>>> b73cc201
                                 </div>
-                            </div>
-                        )}
-
-                        {/* Navigation Buttons */}
-                        <div className="flex justify-between pt-6">
-                            {currentStep > 1 ? (
-                                <button
-                                    type="button"
-                                    onClick={prevStep}
-                                    className="px-6 py-3 bg-gray-200 text-gray-700 rounded-xl hover:bg-gray-300 transition-colors font-medium"
-                                >
-                                    ← Previous
-                                </button>
                             ) : (
-                                <div></div>
+                                'Submit for Verification'
                             )}
-
-                            {currentStep < totalSteps ? (
-                                <button
-                                    type="button"
-                                    onClick={nextStep}
-                                    className="btn-primary text-white font-semibold py-3 px-8 rounded-xl transition-all duration-300"
-                                >
-                                    Continue →
-                                </button>
-                            ) : (
-                                <button
-                                    type="submit"
-                                    disabled={loading}
-                                    className="btn-primary text-white font-semibold py-3 px-8 rounded-xl transition-all duration-300 disabled:opacity-50 disabled:cursor-not-allowed focus:outline-none focus:ring-2 focus:ring-blue-500"
-                                >
-                                    {loading ? (
-                                        <div className="flex items-center justify-center">
-                                            <svg className="animate-spin -ml-1 mr-3 h-5 w-5 text-white" xmlns="http://www.w3.org/2000/svg" fill="none" viewBox="0 0 24 24">
-                                                <circle className="opacity-25" cx="12" cy="12" r="10" stroke="currentColor" strokeWidth="4"></circle>
-                                                <path className="opacity-75" fill="currentColor" d="M4 12a8 8 0 018-8V0C5.373 0 0 5.373 0 12h4zm2 5.291A7.962 7.962 0 014 12H0c0 3.042 1.135 5.824 3 7.938l3-2.647z"></path>
-                                            </svg>
-                                            Registering...
-                                        </div>
-                                    ) : (
-                                        'Submit for Verification'
-                                    )}
-                                </button>
-                            )}
-                        </div>
+                        </button>
                     </form>
 
                     <div className="mt-8 text-center">
