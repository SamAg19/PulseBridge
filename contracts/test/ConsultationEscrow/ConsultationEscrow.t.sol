--- conflicted
+++ resolved
@@ -24,19 +24,13 @@
     uint256 depositFee = 10e6;
 
     function setUp() public {
-<<<<<<< HEAD
+        vm.startPrank(admin);
         PYUSD = new MockERC20("PayPal USD", "pyUSD");
         USDC = new MockERC20("USD Coin", "USDC");
         USDT = new MockERC20("Tether USD", "USDT");
         Pyth = new MockPyth();
-        DocReg = new DoctorRegistry(admin, 10e6, address(PYUSD));
+        DocReg = new DoctorRegistry(admin, depositFee, address(PYUSD));
         ConsultEscrow = new ConsultationEscrow(address(DocReg), address(Pyth), address(PYUSD), address(USDC), address(USDT));
-=======
-        vm.startPrank(admin);
-        PYUSD = new MockPyUSD();
-        Pyth = new MockPyth();
-        DocReg = new DoctorRegistry(admin, depositFee, address(PYUSD));
-        ConsultEscrow = new ConsultationEscrow(address(DocReg), address(Pyth), address(PYUSD));
 
         vm.stopPrank();
     }
@@ -55,7 +49,6 @@
         DocReg.grantRole(keccak256("APPROVER"), admin);
         DocReg.approveDoctor(1);
         _;
->>>>>>> 9e3f3b92
     }
 
     function test_createSession() public doctorCreatedAndApproved {
